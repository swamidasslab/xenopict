--- conflicted
+++ resolved
@@ -1,5 +1,3 @@
-<<<<<<< HEAD
-
 notebook
 .vscode
 .python-version
@@ -7,13 +5,7 @@
 .envrc
 .cenv
 typing
-=======
 old
-
-.vscode
-typing
-.cenv
->>>>>>> a0cccfc0
 poetry.lock
 *stub*/
 _autosummary
