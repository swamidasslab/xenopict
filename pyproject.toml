[build-system]
requires = ["hatchling", "hatch-vcs"]
build-backend = "hatchling.build"

[project]
name = "xenopict"
dynamic = ["version"]
authors = [
  { name="S. Joshua Swamidass", email="swamidass@gmail.com" },
]
description = "A Python library for drawing chemical structures"
readme = "README.md"
requires-python = ">=3.10"
classifiers = [
    "Programming Language :: Python :: 3",
    "License :: OSI Approved :: MIT License",
    "Operating System :: OS Independent",
]
dependencies = [
    "rdkit>=2023.9.1",
    "py-mini-racer>=0.6.0",
    "ruff>=0.3.4",
]

[project.urls]
"Homepage" = "https://github.com/swamidass/xenopict"
"Bug Tracker" = "https://github.com/swamidass/xenopict/issues"

[tool.hatch.version]
source = "vcs"

[tool.hatch.build]
include = [
    "xenopict/**/*.py",
    "xenopict/layout/js/*.js",  # Include JavaScript files
]

<<<<<<< HEAD
=======
[tool.hatch.envs.default]
installer = "uv"
extra-scripts.pip = "{env:HATCH_UV} pip {args}"

[tool.hatch.envs.test]
installer = "uv"
extra-scripts.pip = "{env:HATCH_UV} pip {args}"
dependencies = [
  "pytest>=7.0.0",
  "pytest-asyncio>=0.21.0",
]

>>>>>>> 8370c953
[tool.pytest.ini_options]
addopts = "-ra -q"
testpaths = [
    "xenopict/tests",
]
asyncio_mode = "strict"
asyncio_default_fixture_loop_scope = "function"

[tool.ruff]
# Enable pycodestyle (`E`), Pyflakes (`F`), and import sorting (`I`)
lint.select = ["E", "F", "I"]

# Same as Black.
line-length = 100
indent-width = 4

# Assume Python 3.10
target-version = "py310"

[tool.ruff.format]
# Use double quotes for strings.
quote-style = "double"

# Indent with spaces, rather than tabs.
indent-style = "space"

# Like Black, respect magic trailing commas.
skip-magic-trailing-comma = false

# Like Black, automatically detect the appropriate line ending.
line-ending = "auto"<|MERGE_RESOLUTION|>--- conflicted
+++ resolved
@@ -35,8 +35,6 @@
     "xenopict/layout/js/*.js",  # Include JavaScript files
 ]
 
-<<<<<<< HEAD
-=======
 [tool.hatch.envs.default]
 installer = "uv"
 extra-scripts.pip = "{env:HATCH_UV} pip {args}"
@@ -49,7 +47,6 @@
   "pytest-asyncio>=0.21.0",
 ]
 
->>>>>>> 8370c953
 [tool.pytest.ini_options]
 addopts = "-ra -q"
 testpaths = [
